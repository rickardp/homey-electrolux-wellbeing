{
  "$schema": "https://raw.githubusercontent.com/athombv/node-homey-lib/master/assets/app/schema.json",
  "id": "com.electrolux.pure",
<<<<<<< HEAD
  "version": "0.1.9",
=======
  "version": "1.0.0",
>>>>>>> fe27b430
  "compatibility": ">=5.0.0",
  "sdk": 3,
  "name": {
    "en": "Electrolux Wellbeing"
  },
  "homeyCommunityTopicId": 12718,
  "description": {
    "en": "Control Electrolux Wellbeing air purifiers"
  },
  "bugs": {
    "url": "https://github.com/rickardp/homey-electrolux-wellbeing/issues/new/choose"
  },
  "contributing": {
    "donate": {
      "paypal": {
        "username": "rickardly"
      }
    }
  },
  "brandColor": "#011e41",
  "category": [
    "climate",
    "appliances"
  ],
  "permissions": [],
  "author": {
    "name": "Rickard",
    "email": "athom@evolviq.com"
  },
  "images": {
    "large": "/assets/images/large.png",
    "small": "/assets/images/small.png"
  },
  "drivers": [
    {
      "id": "electrolux-pure-a9",
      "name": {
        "en": "Electrolux Pure A9"
      },
      "class": "fan",
      "capabilities": [
        "measure_co2",
        "measure_humidity",
        "measure_pm25",
        "measure_pm10",
        "measure_pm1",
        "measure_temperature",
        "measure_voc",
        "onoff",
        "SMART_mode",
        "FAN_speed",
        "IONIZER_onoff",
        "LOCK_onoff",
        "LIGHT_onoff",
        "measure_FILTER"
      ],
      "images": {
        "large": "/drivers/electrolux-pure-a9/assets/images/large.png",
        "small": "/drivers/electrolux-pure-a9/assets/images/small.png"
      },
      "pair": [
        {
          "id": "login_electrolux_api",
          "template": "login_credentials",
          "navigation": {
            "next": "list_pure_devices"
          },
          "options": {
            "usernameLabel": {
              "en": "E-mail address"
            },
            "passwordLabel": {
              "en": "App password"
            }
          }
        },
        {
          "id": "list_pure_devices",
          "template": "list_devices",
          "navigation": {
            "next": "add_pure_devices"
          }
        },
        {
          "id": "add_pure_devices",
          "template": "add_devices"
        }
      ],
      "settings": [
        {
          "type": "group",
          "label": {
            "en": "App Authentication"
          },
          "children": [
            {
              "id": "username",
              "type": "text",
              "label": {
                "en": "E-mail address"
              },
              "hint": {
                "en": "E-mail address used in mobile app"
              }
            },
            {
              "id": "password",
              "type": "text",
              "label": {
                "en": "Password"
              },
              "hint": {
                "en": "Password used in mobile app"
              }
            }
          ]
        }
      ]
    }
  ],
  "capabilities": {
    "SMART_mode": {
      "type": "enum",
      "uiComponent": "picker",
      "title": {
        "en": "Mode"
      },
      "values": [
        {
          "id": "manual",
          "title": {
            "en": "Manual"
          }
        },
        {
          "id": "smart",
          "title": {
            "en": "Smart"
          }
        }
      ],
      "getable": true,
      "setable": true
    },
    "FAN_speed": {
      "type": "number",
      "uiComponent": "slider",
      "title": {
        "en": "Fan speed"
      },
      "min": 0,
      "max": 100,
      "step": 10,
      "getable": true,
      "setable": true
    },
    "IONIZER_onoff": {
      "type": "boolean",
      "title": {
        "en": "Ionizer active"
      },
      "getable": true,
      "setable": true
    },
    "LOCK_onoff": {
      "type": "boolean",
      "title": {
        "en": "Lock controls"
      },
      "getable": true,
      "setable": true
    },
    "LIGHT_onoff": {
      "type": "boolean",
      "title": {
        "en": "Indicator light"
      },
      "getable": true,
      "setable": true
    },
    "measure_FILTER": {
      "type": "number",
      "title": {
        "en": "Filter life"
      },
      "units": {
        "en": "%"
      },
      "insights": true,
      "min": 0,
      "max": 100,
      "desc": {
        "en": "Filter life in percentage (%)"
      },
      "chartType": "spline",
      "decimals": 2,
      "getable": true,
      "setable": false,
      "uiComponent": "sensor",
      "icon": "/assets/icons/measure_FILTER.svg",
      "$flow": {
        "triggers": [
          {
            "id": "measure_FILTER_changed",
            "title": {
              "en": "The filter life changed"
            },
            "tokens": [
              {
                "name": "$id",
                "title": "$title",
                "type": "$type",
                "example": 99
              }
            ]
          }
        ]
      }
    },
    "measure_pm10": {
      "type": "number",
      "title": {
        "en": "PM10",
        "nl": "PM10",
        "de": "PM10"
      },
      "units": {
        "en": "ppm"
      },
      "insights": true,
      "desc": {
        "en": "Atmospheric Particulate Matter (μg/m3)",
        "nl": "Deeltjesvormige luchtverontreiniging (μg/m3)",
        "de": "Atmosphärischer Feinstaub (μg/m3)"
      },
      "chartType": "spline",
      "decimals": 2,
      "getable": true,
      "setable": false,
      "uiComponent": "sensor",
      "icon": "/assets/icons/measure_PM10.svg",
      "$flow": {
        "triggers": [
          {
            "id": "measure_pm10_changed",
            "title": {
              "en": "The PM10 value has changed",
              "nl": "De PM10 waarde is veranderd",
              "de": "Der PM10-Wert hat sich geändert"
            },
            "tokens": [
              {
                "name": "$id",
                "title": "$title",
                "type": "$type",
                "example": 2
              }
            ]
          }
        ]
      }
    },
    "measure_pm1": {
      "type": "number",
      "title": {
        "en": "PM1",
        "nl": "PM1",
        "de": "PM1"
      },
      "units": {
        "en": "ppm"
      },
      "insights": true,
      "desc": {
        "en": "Atmospheric Particulate Matter (μg/m3)",
        "nl": "Deeltjesvormige luchtverontreiniging (μg/m3)",
        "de": "Atmosphärischer Feinstaub (μg/m3)"
      },
      "chartType": "spline",
      "decimals": 2,
      "getable": true,
      "setable": false,
      "uiComponent": "sensor",
      "icon": "/assets/icons/measure_PM1.svg",
      "$flow": {
        "triggers": [
          {
            "id": "measure_pm1_changed",
            "title": {
              "en": "The PM1 value has changed",
              "nl": "De PM1 waarde is veranderd",
              "de": "Der PM1-Wert hat sich geändert"
            },
            "tokens": [
              {
                "name": "$id",
                "title": "$title",
                "type": "$type",
                "example": 2
              }
            ]
          }
        ]
      }
    },
    "measure_voc": {
      "type": "number",
      "title": {
        "en": "VOC",
        "nl": "VOC",
        "de": "VOC"
      },
      "units": {
        "en": "ppb"
      },
      "insights": true,
      "desc": {
        "en": "Volatile Organic Compound (ppb)"
      },
      "chartType": "spline",
      "decimals": 2,
      "getable": true,
      "setable": false,
      "uiComponent": "sensor",
      "icon": "/assets/icons/measure_VOC.svg",
      "$flow": {
        "triggers": [
          {
            "id": "measure_voc_changed",
            "title": {
              "en": "The VOC value has changed",
              "nl": "De VOC waarde is veranderd",
              "de": "Der VOC-Wert hat sich geändert"
            },
            "tokens": [
              {
                "name": "$id",
                "title": "$title",
                "type": "$type",
                "example": 2
              }
            ]
          }
        ]
      }
    }
  },
  "flow": {
    "actions": [
      {
        "id": "set_fan_speed",
        "title": {
          "en": "Set fan speed"
        },
        "titleFormatted": {
          "en": "Set fan speed to [[fan_speed]]%"
        },
        "hint": {
          "en": "This action will set a fixed fan speed (and disable smart mode)"
        },
        "args": [
          {
            "type": "device",
            "name": "device",
            "filter": "driver_id=electrolux-pure-a9"
          },
          {
            "name": "fan_speed",
            "type": "number",
            "min": 0,
            "max": 100,
            "title": {
              "en": "Fan speed"
            }
          }
        ]
      },
      {
        "id": "enable_smart_mode",
        "title": {
          "en": "Enable smart mode"
        },
        "titleFormatted": {
          "en": "Enable smart mode"
        },
        "hint": {
          "en": "Start the fan in smart mode (or switch to smart mode if running)"
        },
        "args": [
          {
            "type": "device",
            "name": "device",
            "filter": "driver_id=electrolux-pure-a9"
          }
        ]
      },
      {
        "id": "enable_manual_mode",
        "title": {
          "en": "Enable manual mode"
        },
        "titleFormatted": {
          "en": "Enable manual mode"
        },
        "hint": {
          "en": "Start the fan in manual mode (or switch to manual mode if running)"
        },
        "args": [
          {
            "type": "device",
            "name": "device",
            "filter": "driver_id=electrolux-pure-a9"
          }
        ]
      },      
      {
        "id": "enable_ionizer",
        "title": {
          "en": "Enable ionizer"
        },
        "titleFormatted": {
          "en": "Enable ionizer"
        },
        "hint": {
          "en": "Enables the ionizer"
        },
        "args": [
          {
            "type": "device",
            "name": "device",
            "filter": "driver_id=electrolux-pure-a9"
          }
        ]
      },
      {
        "id": "disable_ionizer",
        "title": {
          "en": "Disable ionizer"
        },
        "titleFormatted": {
          "en": "Disable ionizer"
        },
        "hint": {
          "en": "Disables the ionizer"
        },
        "args": [
          {
            "type": "device",
            "name": "device",
            "filter": "driver_id=electrolux-pure-a9"
          }
        ]
      },
      {
        "id": "enable_indicator_light",
        "title": { "en": "Enable indicator light" },
        "titleFormatted": { "en": "Enable indicator light" },
        "args": [
          {
            "type": "device",
            "name": "device",
            "filter": "driver_id=electrolux-pure-a9"
          }
        ]
      },
      {
        "id": "disable_indicator_light",
        "title": { "en": "Disable indicator light" },
        "titleFormatted": { "en": "Disable indicator light" },
        "args": [
          {
            "type": "device",
            "name": "device",
            "filter": "driver_id=electrolux-pure-a9"
          }
        ]
      },
      {
        "id": "enable_lock",
        "title": { "en": "Enable lock control" },
        "titleFormatted": { "en": "Enable lock control" },
        "args": [
          {
            "type": "device",
            "name": "device",
            "filter": "driver_id=electrolux-pure-a9"
          }
        ]
      },
      {
        "id": "disable_lock",
        "title": { "en": "Disable lock control" },
        "titleFormatted": { "en": "Disable lock control" },
        "args": [
          {
            "type": "device",
            "name": "device",
            "filter": "driver_id=electrolux-pure-a9"
          }
        ]
      }
    ]
  }
}<|MERGE_RESOLUTION|>--- conflicted
+++ resolved
@@ -1,11 +1,7 @@
 {
   "$schema": "https://raw.githubusercontent.com/athombv/node-homey-lib/master/assets/app/schema.json",
   "id": "com.electrolux.pure",
-<<<<<<< HEAD
-  "version": "0.1.9",
-=======
   "version": "1.0.0",
->>>>>>> fe27b430
   "compatibility": ">=5.0.0",
   "sdk": 3,
   "name": {
