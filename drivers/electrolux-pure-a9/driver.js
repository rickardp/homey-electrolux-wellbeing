'use strict';

const Homey = require('homey');
const { ElectroluxApi } = require('../../electrolux');

class ElectroluxPureDriver extends Homey.Driver {

    onInit() {
<<<<<<< HEAD
        this.log('ElectroluxPureDriver has been inited');

        // Registrer flytkort for handlinger
        this.registerFlowCardAction('set_fan_speed');
        this.registerFlowCardAction('enable_smart_mode');
        this.registerFlowCardAction('enable_manual_mode');
        this.registerFlowCardAction('enable_ionizer');
        this.registerFlowCardAction('disable_ionizer');
        this.registerFlowCardAction('enable_lock');
        this.registerFlowCardAction('disable_lock');
        this.registerFlowCardAction('enable_indicator_light');
        this.registerFlowCardAction('disable_indicator_light');
=======
        this.log('ElectroluxPureDriver has been initialized');

        this.registerFlowCardAction('set_fan_speed');
        this.registerFlowCardAction('enable_smart_mode');
        this.registerFlowCardAction('enable_ionizer');
        this.registerFlowCardAction('disable_ionizer');
>>>>>>> fe27b430
    }

    registerFlowCardAction(cardName) {
        const card = this.homey.flow.getActionCard(cardName);
        card.registerRunListener((args, state) => {
            return args.device['flow_' + cardName](args, state);
        });
    }

    async onPair(session) {
        let api = new ElectroluxApi();

        session.setHandler('login', async (data) => {
            const { username, password } = data;
            api.setAuth(username, password);

            try {
<<<<<<< HEAD
                await api.exchangeToken(); // Utfører hele autentiseringsprosessen inkludert tokenutveksling
=======
                await api.exchangeToken();
>>>>>>> fe27b430
                return true; 
            } catch (error) {
                this.log('Login failed:', error);
                throw new Error('Login failed'); 
            }
        });

        session.setHandler('list_devices', async (data) => {
            try {
                const appliances = await api.getAppliances();
<<<<<<< HEAD
                return appliances.map(appliance => {
                    return {
                        name: appliance.applianceName,
                        data: { id: appliance.pncId },
=======
                console.log(appliances);
                return appliances.map(appliance => {
                    return {
                        name: appliance.applianceData.applianceName,
                        data: { id: appliance.applianceId },
>>>>>>> fe27b430
                        settings: { username: api.auth_state.username, password: api.auth_state.password }
                    };
                });
            } catch (error) {
                this.log('Error listing devices:', error);
                throw new Error('Failed to list devices');
            }
        });
    }
}

module.exports = ElectroluxPureDriver;<|MERGE_RESOLUTION|>--- conflicted
+++ resolved
@@ -6,10 +6,8 @@
 class ElectroluxPureDriver extends Homey.Driver {
 
     onInit() {
-<<<<<<< HEAD
-        this.log('ElectroluxPureDriver has been inited');
+        this.log('ElectroluxPureDriver has been initialized');
 
-        // Registrer flytkort for handlinger
         this.registerFlowCardAction('set_fan_speed');
         this.registerFlowCardAction('enable_smart_mode');
         this.registerFlowCardAction('enable_manual_mode');
@@ -19,14 +17,6 @@
         this.registerFlowCardAction('disable_lock');
         this.registerFlowCardAction('enable_indicator_light');
         this.registerFlowCardAction('disable_indicator_light');
-=======
-        this.log('ElectroluxPureDriver has been initialized');
-
-        this.registerFlowCardAction('set_fan_speed');
-        this.registerFlowCardAction('enable_smart_mode');
-        this.registerFlowCardAction('enable_ionizer');
-        this.registerFlowCardAction('disable_ionizer');
->>>>>>> fe27b430
     }
 
     registerFlowCardAction(cardName) {
@@ -44,11 +34,7 @@
             api.setAuth(username, password);
 
             try {
-<<<<<<< HEAD
-                await api.exchangeToken(); // Utfører hele autentiseringsprosessen inkludert tokenutveksling
-=======
                 await api.exchangeToken();
->>>>>>> fe27b430
                 return true; 
             } catch (error) {
                 this.log('Login failed:', error);
@@ -59,18 +45,11 @@
         session.setHandler('list_devices', async (data) => {
             try {
                 const appliances = await api.getAppliances();
-<<<<<<< HEAD
-                return appliances.map(appliance => {
-                    return {
-                        name: appliance.applianceName,
-                        data: { id: appliance.pncId },
-=======
                 console.log(appliances);
                 return appliances.map(appliance => {
                     return {
                         name: appliance.applianceData.applianceName,
                         data: { id: appliance.applianceId },
->>>>>>> fe27b430
                         settings: { username: api.auth_state.username, password: api.auth_state.password }
                     };
                 });
